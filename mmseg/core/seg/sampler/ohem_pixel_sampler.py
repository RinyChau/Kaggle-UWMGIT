# Copyright (c) OpenMMLab. All rights reserved.
import torch
import torch.nn as nn
import torch.nn.functional as F

from ..builder import PIXEL_SAMPLERS
from .base_pixel_sampler import BasePixelSampler


@PIXEL_SAMPLERS.register_module()
class OHEMPixelSampler(BasePixelSampler):
    """Online Hard Example Mining Sampler for segmentation.

    Args:
        context (nn.Module): The context of sampler, subclass of
            :obj:`BaseDecodeHead`.
        thresh (float, optional): The threshold for hard example selection.
            Below which, are prediction with low confidence. If not
            specified, the hard examples will be pixels of top ``min_kept``
            loss. Default: None.
        min_kept (int, optional): The minimum number of predictions to keep.
            Default: 100000.
    """

    def __init__(self, context, thresh=None, min_kept=100000):
        super(OHEMPixelSampler, self).__init__()
        self.context = context
        assert min_kept > 1
        self.thresh = thresh
        self.min_kept = min_kept

    def sample(self, seg_logit, seg_label):
        """Sample pixels that have high loss or with low prediction confidence.

        Args:
            seg_logit (torch.Tensor): segmentation logits, shape (N, C, H, W)
            seg_label (torch.Tensor): segmentation label, shape (N, 1, H, W)

        Returns:
            torch.Tensor: segmentation weight, shape (N, H, W)
        """
        with torch.no_grad():
            assert seg_logit.shape[2:] == seg_label.shape[2:]
            assert seg_label.shape[1] == 1
            seg_label = seg_label.squeeze(1).long()
            batch_kept = self.min_kept * seg_label.size(0)
            valid_mask = seg_label != self.context.ignore_index
            seg_weight = seg_logit.new_zeros(size=seg_label.size())
            valid_seg_weight = seg_weight[valid_mask]
            if self.thresh is not None:
                seg_prob = F.softmax(seg_logit, dim=1)

                tmp_seg_label = seg_label.clone().unsqueeze(1)
                tmp_seg_label[tmp_seg_label == self.context.ignore_index] = 0
                seg_prob = seg_prob.gather(1, tmp_seg_label).squeeze(1)
                sort_prob, sort_indices = seg_prob[valid_mask].sort()

                if sort_prob.numel() > 0:
                    min_threshold = sort_prob[min(batch_kept,
                                                  sort_prob.numel() - 1)]
                else:
                    min_threshold = 0.0
                threshold = max(min_threshold, self.thresh)
                valid_seg_weight[seg_prob[valid_mask] < threshold] = 1.
            else:
<<<<<<< HEAD
                losses = 0.0
                for loss_module in self.context.loss_decode:
=======
                if not isinstance(self.context.loss_decode, nn.ModuleList):
                    losses_decode = [self.context.loss_decode]
                else:
                    losses_decode = self.context.loss_decode
                losses = 0.0
                for loss_module in losses_decode:
>>>>>>> 50496518
                    losses += loss_module(
                        seg_logit,
                        seg_label,
                        weight=None,
                        ignore_index=self.context.ignore_index,
                        reduction_override='none')
<<<<<<< HEAD
=======

>>>>>>> 50496518
                # faster than topk according to https://github.com/pytorch/pytorch/issues/22812  # noqa
                _, sort_indices = losses[valid_mask].sort(descending=True)
                valid_seg_weight[sort_indices[:batch_kept]] = 1.

            seg_weight[valid_mask] = valid_seg_weight

            return seg_weight<|MERGE_RESOLUTION|>--- conflicted
+++ resolved
@@ -63,27 +63,18 @@
                 threshold = max(min_threshold, self.thresh)
                 valid_seg_weight[seg_prob[valid_mask] < threshold] = 1.
             else:
-<<<<<<< HEAD
-                losses = 0.0
-                for loss_module in self.context.loss_decode:
-=======
                 if not isinstance(self.context.loss_decode, nn.ModuleList):
                     losses_decode = [self.context.loss_decode]
                 else:
                     losses_decode = self.context.loss_decode
                 losses = 0.0
                 for loss_module in losses_decode:
->>>>>>> 50496518
                     losses += loss_module(
                         seg_logit,
                         seg_label,
                         weight=None,
                         ignore_index=self.context.ignore_index,
                         reduction_override='none')
-<<<<<<< HEAD
-=======
-
->>>>>>> 50496518
                 # faster than topk according to https://github.com/pytorch/pytorch/issues/22812  # noqa
                 _, sort_indices = losses[valid_mask].sort(descending=True)
                 valid_seg_weight[sort_indices[:batch_kept]] = 1.
