# Copyright (c) OpenMMLab. All rights reserved.
import torch
import torch.nn as nn
import torch.nn.functional as F

from ..builder import LOSSES
from .utils import get_class_weight, weight_reduce_loss


def cross_entropy(pred,
                  label,
                  weight=None,
                  class_weight=None,
                  reduction='mean',
                  avg_factor=None,
                  ignore_index=-100):
    """The wrapper function for :func:`F.cross_entropy`"""
    # class_weight is a manual rescaling weight given to each class.
    # If given, has to be a Tensor of size C element-wise losses
    loss = F.cross_entropy(
        pred,
        label,
        weight=class_weight,
        reduction='none',
        ignore_index=ignore_index)

    # apply weights and do the reduction
    if weight is not None:
        weight = weight.float()
    loss = weight_reduce_loss(
        loss, weight=weight, reduction=reduction, avg_factor=avg_factor)

    return loss


def _expand_onehot_labels(labels, label_weights, target_shape, ignore_index):
    """Expand onehot labels to match the size of prediction."""
    bin_labels = labels.new_zeros(target_shape)
    valid_mask = (labels >= 0) & (labels != ignore_index)
    inds = torch.nonzero(valid_mask, as_tuple=True)

    if inds[0].numel() > 0:
        if labels.dim() == 3:
            bin_labels[inds[0], labels[valid_mask], inds[1], inds[2]] = 1
        else:
            bin_labels[inds[0], labels[valid_mask]] = 1

    valid_mask = valid_mask.unsqueeze(1).expand(target_shape).float()
    if label_weights is None:
        bin_label_weights = valid_mask
    else:
        bin_label_weights = label_weights.unsqueeze(1).expand(target_shape)
        bin_label_weights *= valid_mask

    return bin_labels, bin_label_weights


def binary_cross_entropy(pred,
                         label,
                         weight=None,
                         reduction='mean',
                         avg_factor=None,
                         class_weight=None,
                         ignore_index=255):
    """Calculate the binary CrossEntropy loss.

    Args:
        pred (torch.Tensor): The prediction with shape (N, 1).
        label (torch.Tensor): The learning label of the prediction.
        weight (torch.Tensor, optional): Sample-wise loss weight.
        reduction (str, optional): The method used to reduce the loss.
            Options are "none", "mean" and "sum".
        avg_factor (int, optional): Average factor that is used to average
            the loss. Defaults to None.
        class_weight (list[float], optional): The weight for each class.
        ignore_index (int | None): The label index to be ignored. Default: 255

    Returns:
        torch.Tensor: The calculated loss
    """
    if pred.dim() != label.dim():
        assert (pred.dim() == 2 and label.dim() == 1) or (
                pred.dim() == 4 and label.dim() == 3), \
            'Only pred shape [N, C], label shape [N] or pred shape [N, C, ' \
            'H, W], label shape [N, H, W] are supported'
        label, weight = _expand_onehot_labels(label, weight, pred.shape,
                                              ignore_index)

    # weighted element-wise losses
    if weight is not None:
        weight = weight.float()
    loss = F.binary_cross_entropy_with_logits(
        pred, label.float(), pos_weight=class_weight, reduction='none')
    # do the reduction for the weighted loss
    loss = weight_reduce_loss(
        loss, weight, reduction=reduction, avg_factor=avg_factor)

    return loss


def mask_cross_entropy(pred,
                       target,
                       label,
                       reduction='mean',
                       avg_factor=None,
                       class_weight=None,
                       ignore_index=None):
    """Calculate the CrossEntropy loss for masks.

    Args:
        pred (torch.Tensor): The prediction with shape (N, C), C is the number
            of classes.
        target (torch.Tensor): The learning label of the prediction.
        label (torch.Tensor): ``label`` indicates the class label of the mask'
            corresponding object. This will be used to select the mask in the
            of the class which the object belongs to when the mask prediction
            if not class-agnostic.
        reduction (str, optional): The method used to reduce the loss.
            Options are "none", "mean" and "sum".
        avg_factor (int, optional): Average factor that is used to average
            the loss. Defaults to None.
        class_weight (list[float], optional): The weight for each class.
        ignore_index (None): Placeholder, to be consistent with other loss.
            Default: None.

    Returns:
        torch.Tensor: The calculated loss
    """
    assert ignore_index is None, 'BCE loss does not support ignore_index'
    # TODO: handle these two reserved arguments
    assert reduction == 'mean' and avg_factor is None
    num_rois = pred.size()[0]
    inds = torch.arange(0, num_rois, dtype=torch.long, device=pred.device)
    pred_slice = pred[inds, label].squeeze(1)
    return F.binary_cross_entropy_with_logits(
        pred_slice, target, weight=class_weight, reduction='mean')[None]


@LOSSES.register_module()
class CrossEntropyLoss(nn.Module):
    """CrossEntropyLoss.

    Args:
        use_sigmoid (bool, optional): Whether the prediction uses sigmoid
            of softmax. Defaults to False.
        use_mask (bool, optional): Whether to use mask cross entropy loss.
            Defaults to False.
        reduction (str, optional): . Defaults to 'mean'.
            Options are "none", "mean" and "sum".
        class_weight (list[float] | str, optional): Weight of each class. If in
            str format, read them from a file. Defaults to None.
        loss_weight (float, optional): Weight of the loss. Defaults to 1.0.
        loss_name (str, optional): Name of the loss item. If you want this loss
            item to be included into the backward graph, `loss_` must be the
            prefix of the name. Defaults to 'loss_ce'.
    """

    def __init__(self,
                 use_sigmoid=False,
                 use_mask=False,
                 reduction='mean',
                 class_weight=None,
                 loss_weight=1.0,
                 loss_name='loss_ce'):
        super(CrossEntropyLoss, self).__init__()
        assert (use_sigmoid is False) or (use_mask is False)
        self.use_sigmoid = use_sigmoid
        self.use_mask = use_mask
        self.reduction = reduction
        self.loss_weight = loss_weight
        self.class_weight = get_class_weight(class_weight)

        if self.use_sigmoid:
            self.cls_criterion = binary_cross_entropy
        elif self.use_mask:
            self.cls_criterion = mask_cross_entropy
        else:
            self.cls_criterion = cross_entropy
        self._loss_name = loss_name

    def forward(self,
                cls_score,
                label,
                weight=None,
                avg_factor=None,
                reduction_override=None,
                **kwargs):
        """Forward function."""
        assert reduction_override in (None, 'none', 'mean', 'sum')
        reduction = (
            reduction_override if reduction_override else self.reduction)
        if self.class_weight is not None:
            class_weight = cls_score.new_tensor(self.class_weight)
        else:
            class_weight = None
        loss_cls = self.loss_weight * self.cls_criterion(
            cls_score,
            label,
            weight,
            class_weight=class_weight,
            reduction=reduction,
            avg_factor=avg_factor,
            **kwargs)
        return loss_cls

    @property
    def loss_name(self):
        """Loss Name.
<<<<<<< HEAD
=======

>>>>>>> 50496518
        This function must be implemented and will return the name of this
        loss function. This name will be used to combine different loss items
        by simple sum operation. In addition, if you want this loss item to be
        included into the backward graph, `loss_` must be the prefix of the
        name.
        Returns:
            str: The name of this loss item.
        """
        return self._loss_name<|MERGE_RESOLUTION|>--- conflicted
+++ resolved
@@ -206,10 +206,6 @@
     @property
     def loss_name(self):
         """Loss Name.
-<<<<<<< HEAD
-=======
-
->>>>>>> 50496518
         This function must be implemented and will return the name of this
         loss function. This name will be used to combine different loss items
         by simple sum operation. In addition, if you want this loss item to be
