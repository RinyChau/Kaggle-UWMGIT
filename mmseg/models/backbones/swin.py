--- conflicted
+++ resolved
@@ -563,12 +563,6 @@
         num_layers = len(depths)
         self.out_indices = out_indices
         self.use_abs_pos_embed = use_abs_pos_embed
-<<<<<<< HEAD
-        self.pretrained = pretrained
-        self.init_cfg = init_cfg
-        self.in_channels = in_channels
-=======
->>>>>>> 50496518
 
         assert strides[0] == patch_size, 'Use non-overlapping patch embed.'
 
