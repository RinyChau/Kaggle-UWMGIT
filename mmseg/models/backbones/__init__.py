# Copyright (c) OpenMMLab. All rights reserved.
from .bisenetv1 import BiSeNetV1
from .bisenetv2 import BiSeNetV2
from .cgnet import CGNet
from .fast_scnn import FastSCNN
from .hrnet import HRNet
from .icnet import ICNet
from .mit import MixVisionTransformer
from .mobilenet_v2 import MobileNetV2
from .mobilenet_v3 import MobileNetV3
from .resnest import ResNeSt
from .resnet import ResNet, ResNetV1c, ResNetV1d
from .resnext import ResNeXt
from .swin import SwinTransformer
from .timm_backbone import TIMMBackbone
from .unet import UNet
from .vit import VisionTransformer
from .cswin import CSWin
from .convnext import ConvNeXt
from .efficientnet import EfficientNet

__all__ = [
    'ResNet', 'ResNetV1c', 'ResNetV1d', 'ResNeXt', 'HRNet', 'FastSCNN',
    'ResNeSt', 'MobileNetV2', 'UNet', 'CGNet', 'MobileNetV3',
<<<<<<< HEAD
    'VisionTransformer', 'SwinTransformer', 'MixVisionTransformer', 'CSWin', 'ConvNeXt', "EfficientNet"
=======
    'VisionTransformer', 'SwinTransformer', 'MixVisionTransformer',
    'BiSeNetV1', 'BiSeNetV2', 'ICNet', 'TIMMBackbone'
>>>>>>> 50496518
]<|MERGE_RESOLUTION|>--- conflicted
+++ resolved
@@ -22,10 +22,7 @@
 __all__ = [
     'ResNet', 'ResNetV1c', 'ResNetV1d', 'ResNeXt', 'HRNet', 'FastSCNN',
     'ResNeSt', 'MobileNetV2', 'UNet', 'CGNet', 'MobileNetV3',
-<<<<<<< HEAD
-    'VisionTransformer', 'SwinTransformer', 'MixVisionTransformer', 'CSWin', 'ConvNeXt', "EfficientNet"
-=======
     'VisionTransformer', 'SwinTransformer', 'MixVisionTransformer',
-    'BiSeNetV1', 'BiSeNetV2', 'ICNet', 'TIMMBackbone'
->>>>>>> 50496518
+    'BiSeNetV1', 'BiSeNetV2', 'ICNet', 'TIMMBackbone',
+    'CSWin', 'ConvNeXt', "EfficientNet"
 ]